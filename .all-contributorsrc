{
  "projectName": "sktime",
  "projectOwner": "sktime",
  "repoType": "github",
  "repoHost": "https://github.com",
  "commitConvention": "none",
  "files": [
    "CONTRIBUTORS.md"
  ],
  "imageSize": 100,
  "contributorsPerLine": 9,
  "contributorsSortAlphabetically": true,
  "badgeTemplate": "[![All Contributors](https://img.shields.io/badge/all_contributors-<%= contributors.length %>-orange.svg)](#contributors)",
  "skipCi": true,
  "contributors": [
    {
      "login": "fkiraly",
      "name": "Franz Kiraly",
      "avatar_url": "https://avatars1.githubusercontent.com/u/7985502?v=4",
      "profile": "https://github.com/fkiraly",
      "contributions": [
        "bug",
        "business",
        "code",
        "doc",
        "design",
        "eventOrganizing",
        "example",
        "financial",
        "fundingFinding",
        "ideas",
        "maintenance",
        "mentoring",
        "projectManagement",
        "question",
        "review",
        "talk",
        "test",
        "tutorial",
        "video"
      ]
    },
    {
      "login": "sajaysurya",
      "name": "Sajaysurya Ganesh",
      "avatar_url": "https://avatars2.githubusercontent.com/u/25329624?v=4",
      "profile": "https://sajay.online",
      "contributions": [
        "code",
        "doc",
        "design",
        "example",
        "ideas",
        "test",
        "tutorial"
      ]
    },
    {
      "login": "Tomiiwa",
      "name": "Ireoluwatomiwa",
      "avatar_url": "https://avatars.githubusercontent.com/u/61966277?v=4",
      "profile": "https://www.linkedin.com/in/ireoluwatomiwa-sanusi/",
      "contributions": [
        "doc"
      ]
    },
    {
      "login": "TonyBagnall",
      "name": "Tony Bagnall",
      "avatar_url": "https://avatars1.githubusercontent.com/u/9594042?v=4",
      "profile": "http://www.timeseriesclassification.com",
      "contributions": [
        "code",
        "business",
        "doc",
        "design",
        "eventOrganizing",
        "fundingFinding",
        "ideas",
        "projectManagement",
        "question",
        "review",
        "talk",
        "data"
      ]
    },
    {
      "login": "jasonlines",
      "name": "Jason Lines",
      "avatar_url": "https://avatars1.githubusercontent.com/u/38794632?v=4",
      "profile": "http://www.timeseriesclassification.com",
      "contributions": [
        "code",
        "business",
        "doc",
        "design",
        "eventOrganizing",
        "fundingFinding",
        "ideas",
        "projectManagement",
        "question",
        "review",
        "talk",
        "example"
      ]
    },
    {
      "login": "mloning",
      "name": "Markus Löning",
      "avatar_url": "https://avatars3.githubusercontent.com/u/21020482?v=4",
      "profile": "https://github.com/mloning",
      "contributions": [
        "code",
        "test",
        "maintenance",
        "platform",
        "review",
        "infra",
        "example",
        "bug",
        "tutorial",
        "business",
        "doc",
        "design",
        "eventOrganizing",
        "fundingFinding",
        "ideas",
        "projectManagement",
        "question",
        "talk",
        "mentoring",
        "video"
      ]
    },
    {
      "login": "goastler",
      "name": "George Oastler",
      "avatar_url": "https://avatars0.githubusercontent.com/u/7059456?v=4",
      "profile": "https://github.com/goastler",
      "contributions": [
        "code",
        "test",
        "platform",
        "example",
        "doc"
      ]
    },
    {
      "login": "ViktorKaz",
      "name": "ViktorKaz",
      "avatar_url": "https://avatars0.githubusercontent.com/u/33499138?v=4",
      "profile": "https://github.com/ViktorKaz",
      "contributions": [
        "code",
        "doc",
        "design"
      ]
    },
    {
      "login": "MatthewMiddlehurst",
      "name": "Matthew Middlehurst",
      "avatar_url": "https://avatars0.githubusercontent.com/u/25731235?v=4",
      "profile": "http://www.timeseriesclassification.com",
      "contributions": [
        "code",
        "doc",
        "test",
        "tutorial",
        "review",
        "bug"
      ]
    },
    {
      "login": "miraep8",
      "name": "Mirae Parker",
      "avatar_url": "https://avatars.githubusercontent.com/u/10511777?s=400&u=10a774fd4be767fa3b23a82a98bbfe102c17f0f3&v=4",
      "profile": "https://github.com/miraep8",
      "contributions": [
        "code",
        "test"
      ]
    },
    {
      "login": "jesellier",
      "name": "jesellier",
      "avatar_url": "https://avatars0.githubusercontent.com/u/51952076?v=4",
      "profile": "https://github.com/jesellier",
      "contributions": [
        "code"
      ]
    },
    {
      "login": "James-Large",
      "name": "James Large",
      "avatar_url": "https://avatars0.githubusercontent.com/u/44509982?v=4",
      "profile": "http://www.timeseriesclassification.com/",
      "contributions": [
        "code",
        "doc",
        "test",
        "infra",
        "maintenance"
      ]
    },
    {
      "login": "achieveordie",
      "name": "Sagar Mishra",
      "avatar_url": "https://avatars.githubusercontent.com/u/54197164?v=4",
      "profile": "https://github.com/achieveordie",
      "contributions": [
       "test"
      ]
    },
    {
      "login": "simone-pignotti",
      "name": "simone-pignotti",
      "avatar_url": "https://avatars1.githubusercontent.com/u/44410066?v=4",
      "profile": "https://github.com/simone-pignotti",
      "contributions": [
        "code",
        "bug"
      ]
    },
    {
      "login": "ClaudiaSanches",
      "name": "ClaudiaSanches",
      "avatar_url": "https://avatars3.githubusercontent.com/u/28742178?v=4",
      "profile": "https://github.com/ClaudiaSanches",
      "contributions": [
        "code",
        "test"
      ]
    },
    {
      "login": "aa25desh",
      "name": "aa25desh",
      "avatar_url": "https://avatars1.githubusercontent.com/u/29518290?v=4",
      "profile": "https://github.com/aa25desh",
      "contributions": [
        "code",
        "bug"
      ]
    },
    {
      "login": "matteogales",
      "name": "matteogales",
      "avatar_url": "https://avatars0.githubusercontent.com/u/9269326?v=4",
      "profile": "https://github.com/matteogales",
      "contributions": [
        "code",
        "design",
        "ideas"
      ]
    },
    {
      "login": "prockenschaub",
      "name": "Patrick Rockenschaub",
      "avatar_url": "https://avatars0.githubusercontent.com/u/15381732?v=4",
      "profile": "https://github.com/prockenschaub",
      "contributions": [
        "code",
        "design",
        "ideas",
        "test"
      ]
    },
    {
      "login": "dasgupsa",
      "name": "Saurabh Dasgupta",
      "avatar_url": "https://avatars2.githubusercontent.com/u/10398956?v=4",
      "profile": "https://github.com/dasgupsa",
      "contributions": [
        "code"
      ]
    },
    {
      "login": "angus924",
      "name": "Angus Dempster",
      "avatar_url": "https://avatars0.githubusercontent.com/u/55837131?v=4",
      "profile": "https://github.com/angus924",
      "contributions": [
        "code",
        "test",
        "tutorial"
      ]
    },
    {
      "login": "lnthach",
      "name": "Thach Le Nguyen",
      "avatar_url": "https://avatars0.githubusercontent.com/u/7788363?v=4",
      "profile": "https://github.com/lnthach",
      "contributions": [
        "code",
        "test"
      ]
    },
    {
      "login": "Ayushmaanseth",
      "name": "Ayushmaan Seth",
      "avatar_url": "https://avatars1.githubusercontent.com/u/29939762?v=4",
      "profile": "https://www.linkedin.com/in/ayushmaan-seth-4a96364a/",
      "contributions": [
        "code",
        "review",
        "test",
        "doc",
        "eventOrganizing",
        "tutorial"
      ]
    },
    {
      "login": "ninfueng",
      "name": "Ninnart Fuengfusin",
      "avatar_url": "https://avatars2.githubusercontent.com/u/28499769?v=4",
      "profile": "https://github.com/ninfueng",
      "contributions": [
        "code"
      ]
    },
    {
      "login": "big-o",
      "name": "big-o",
      "avatar_url": "https://avatars1.githubusercontent.com/u/1134151?v=4",
      "profile": "https://github.com/big-o",
      "contributions": [
        "code",
        "test",
        "design",
        "ideas",
        "review",
        "tutorial",
        "mentoring"
      ]
    },
    {
      "login": "Kludex",
      "name": "Marcelo Trylesinski",
      "avatar_url": "https://avatars3.githubusercontent.com/u/7353520?v=4",
      "profile": "http://marcelotryle.com",
      "contributions": [
        "doc"
      ]
    },
    {
      "login": "oleskiewicz",
      "name": "oleskiewicz",
      "avatar_url": "https://avatars1.githubusercontent.com/u/5682158?v=4",
      "profile": "https://github.com/oleskiewicz",
      "contributions": [
        "code",
        "doc",
        "test"
      ]
    },
    {
      "login": "dguijo",
      "name": "David Guijo Rubio",
      "avatar_url": "https://avatars1.githubusercontent.com/u/47889499?v=4",
      "profile": "http://www.uco.es/grupos/ayrna/index.php/es/publicaciones/articulos?publications_view_all=1&theses_view_all=0&projects_view_all=0&task=show&view=member&id=22",
      "contributions": [
        "code",
        "ideas"
      ]
    },
    {
      "login": "HYang1996",
      "name": "HYang1996",
      "avatar_url": "https://avatars0.githubusercontent.com/u/44179303?v=4",
      "profile": "https://github.com/HYang1996",
      "contributions": [
        "code",
        "test",
        "doc",
        "tutorial"
      ]
    },
    {
      "login": "Mo-Saif",
      "name": "Mohammed Saif Kazamel",
      "avatar_url": "https://avatars0.githubusercontent.com/u/27867617?v=4",
      "profile": "https://mo-saif.github.io/",
      "contributions": [
        "bug"
      ]
    },
    {
      "login": "abandus",
      "name": "abandus",
      "avatar_url": "https://avatars2.githubusercontent.com/u/46486474?v=4",
      "profile": "https://github.com/abandus",
      "contributions": [
        "ideas",
        "code"
      ]
    },
    {
      "login": "Pangoraw",
      "name": "Paul",
      "avatar_url": "https://avatars1.githubusercontent.com/u/9824244?v=4",
      "profile": "https://ber.gp",
      "contributions": [
        "doc"
      ]
    },
    {
      "login": "vedazeren",
      "name": "vedazeren",
      "avatar_url": "https://avatars3.githubusercontent.com/u/63582874?v=4",
      "profile": "https://github.com/vedazeren",
      "contributions": [
        "code",
        "test"
      ]
    },
    {
      "login": "hiqbal2",
      "name": "hiqbal2",
      "avatar_url": "https://avatars3.githubusercontent.com/u/10302415?v=4",
      "profile": "https://github.com/hiqbal2",
      "contributions": [
        "doc"
      ]
    },
    {
      "login": "btrtts",
      "name": "btrtts",
      "avatar_url": "https://avatars3.githubusercontent.com/u/66252156?v=4",
      "profile": "https://github.com/btrtts",
      "contributions": [
        "doc"
      ]
    },
    {
      "login": "marielledado",
      "name": "Marielle",
      "avatar_url": "https://avatars2.githubusercontent.com/u/13499809?v=4",
      "profile": "https://twitter.com/marielli",
      "contributions": [
        "doc",
        "code",
        "ideas"
      ]
    },
    {
      "login": "Cheukting",
      "name": "Cheuk Ting Ho",
      "avatar_url": "https://avatars1.githubusercontent.com/u/28761465?v=4",
      "profile": "http://cheuk.dev",
      "contributions": [
        "code"
      ]
    },
    {
      "login": "sophijka",
      "name": "sophijka",
      "avatar_url": "https://avatars2.githubusercontent.com/u/47450591?v=4",
      "profile": "https://github.com/sophijka",
      "contributions": [
        "doc",
        "maintenance"
      ]
    },
    {
      "login": "Quaterion",
      "name": "Quaterion",
      "avatar_url": "https://avatars2.githubusercontent.com/u/23200273?v=4",
      "profile": "https://github.com/Quaterion",
      "contributions": [
        "bug"
      ]
    },
    {
      "login": "ABostrom",
      "name": "Aaron Bostrom",
      "avatar_url": "https://avatars0.githubusercontent.com/u/9571933?v=4",
      "profile": "https://github.com/ABostrom",
      "contributions": [
        "code",
        "doc",
        "test",
        "mentoring"
      ]
    },
    {
      "login": "BandaSaiTejaReddy",
      "name": "BANDASAITEJAREDDY",
      "avatar_url": "https://avatars0.githubusercontent.com/u/31387911?v=4",
      "profile": "https://github.com/BandaSaiTejaReddy",
      "contributions": [
        "code",
        "doc"
      ]
    },
    {
      "login": "lynnssi",
      "name": "Alexandra Amidon",
      "avatar_url": "https://avatars2.githubusercontent.com/u/17050655?v=4",
      "profile": "https://medium.com/@alexandra.amidon",
      "contributions": [
        "blog",
        "doc",
        "ideas"
      ]
    },
    {
      "login": "chizzi25",
      "name": "chizzi25",
      "avatar_url": "https://avatars3.githubusercontent.com/u/67911243?v=4",
      "profile": "https://github.com/chizzi25",
      "contributions": [
        "blog"
      ]
    },
    {
      "login": "Piyush1729",
      "name": "Piyush Gade",
      "avatar_url": "https://avatars2.githubusercontent.com/u/64950012?v=4",
      "profile": "https://github.com/Piyush1729",
      "contributions": [
        "code",
        "review"
      ]
    },
    {
      "login": "sri1419",
      "name": "sri1419",
      "avatar_url": "https://avatars2.githubusercontent.com/u/65078278?v=4",
      "profile": "https://github.com/sri1419",
      "contributions": [
        "code"
      ]
    },
    {
      "login": "patrickzib",
      "name": "Patrick Schäfer",
      "avatar_url": "https://avatars0.githubusercontent.com/u/7783034?v=4",
      "profile": "http://www2.informatik.hu-berlin.de/~schaefpa/",
      "contributions": [
        "code",
        "tutorial"
      ]
    },
    {
      "login": "ermshaua",
      "name": "Arik Ermshaus",
      "avatar_url": "https://avatars.githubusercontent.com/u/23294512?v=4",
      "profile": "https://github.com/ermshaua/",
      "contributions": [
        "code"
      ]
    },
    {
      "login": "akanz1",
      "name": "Andreas Kanz",
      "avatar_url": "https://avatars3.githubusercontent.com/u/51492342?v=4",
      "profile": "https://github.com/akanz1",
      "contributions": [
        "tutorial"
      ]
    },
    {
      "login": "brettkoonce",
      "name": "brett koonce",
      "avatar_url": "https://avatars2.githubusercontent.com/u/11281814?v=4",
      "profile": "https://github.com/brettkoonce",
      "contributions": [
        "doc"
      ]
    },
    {
      "login": "alwinw",
      "name": "Alwin",
      "avatar_url": "https://avatars3.githubusercontent.com/u/16846521?v=4",
      "profile": "https://github.com/alwinw",
      "contributions": [
        "doc",
        "code",
        "maintenance"
      ]
    },
    {
      "login": "kkoziara",
      "name": "kkoziara",
      "avatar_url": "https://avatars1.githubusercontent.com/u/4346849?v=4",
      "profile": "https://github.com/kkoziara",
      "contributions": [
        "code",
        "bug"
      ]
    },
    {
      "login": "evanmiller29",
      "name": "Evan Miller",
      "avatar_url": "https://avatars2.githubusercontent.com/u/8062590?v=4",
      "profile": "https://github.com/evanmiller29",
      "contributions": [
        "tutorial"
      ]
    },
    {
      "login": "krumeto",
      "name": "Krum Arnaudov",
      "avatar_url": "https://avatars3.githubusercontent.com/u/11272436?v=4",
      "profile": "https://github.com/krumeto",
      "contributions": [
        "bug",
        "code"
      ]
    },
    {
      "login": "martinagvilas",
      "name": "Martina G. Vilas",
      "avatar_url": "https://avatars2.githubusercontent.com/u/37339384?v=4",
      "profile": "https://github.com/martinagvilas",
      "contributions": [
        "review",
        "ideas"
      ]
    },
    {
      "login": "Emiliathewolf",
      "name": "Emilia Rose",
      "avatar_url": "https://avatars2.githubusercontent.com/u/22026218?v=4",
      "profile": "https://github.com/Emiliathewolf",
      "contributions": [
        "code",
        "test"
      ]
    },
    {
      "login": "AidenRushbrooke",
      "name": "AidenRushbrooke",
      "avatar_url": "https://avatars0.githubusercontent.com/u/72034940?v=4",
      "profile": "https://github.com/AidenRushbrooke",
      "contributions": [
        "code",
        "test"
      ]
    },
    {
      "login": "whackteachers",
      "name": "Jason Pong",
      "avatar_url": "https://avatars0.githubusercontent.com/u/33785383?v=4",
      "profile": "https://github.com/whackteachers",
      "contributions": [
        "code",
        "test"
      ]
    },
    {
      "login": "magittan",
      "name": "William Zheng",
      "avatar_url": "https://avatars0.githubusercontent.com/u/14024202?v=4",
      "profile": "https://github.com/magittan",
      "contributions": [
        "code",
        "test"
      ]
    },
    {
      "login": "huayicodes",
      "name": "Huayi Wei",
      "avatar_url": "https://avatars3.githubusercontent.com/u/22870735?v=4",
      "profile": "https://www.linkedin.com/in/huayiwei/",
      "contributions": [
        "tutorial"
      ]
    },
    {
      "login": "Multivin12",
      "name": "Multivin12",
      "avatar_url": "https://avatars3.githubusercontent.com/u/36476633?v=4",
      "profile": "https://github.com/Multivin12",
      "contributions": [
        "code",
        "test"
      ]
    },
    {
      "login": "davidbp",
      "name": "David Buchaca Prats",
      "avatar_url": "https://avatars3.githubusercontent.com/u/4223580?v=4",
      "profile": "https://github.com/davidbp",
      "contributions": [
        "code"
      ]
    },
    {
      "login": "SebasKoel",
      "name": "Sebastiaan Koel",
      "avatar_url": "https://avatars3.githubusercontent.com/u/66252156?v=4",
      "profile": "https://github.com/SebasKoel",
      "contributions": [
        "code",
        "doc"
      ]
    },
    {
      "login": "MarcoGorelli",
      "name": "Marco Gorelli",
      "avatar_url": "https://avatars2.githubusercontent.com/u/33491632?v=4",
      "profile": "https://github.com/MarcoGorelli",
      "contributions": [
        "infra"
      ]
    },
    {
      "login": "DmitriyValetov",
      "name": "Dmitriy Valetov",
      "avatar_url": "https://avatars0.githubusercontent.com/u/27976850?v=4",
      "profile": "https://github.com/DmitriyValetov",
      "contributions": [
        "code",
        "tutorial"
      ]
    },
    {
      "login": "vollmersj",
      "name": "vollmersj",
      "avatar_url": "https://avatars2.githubusercontent.com/u/12613127?v=4",
      "profile": "https://github.com/vollmersj",
      "contributions": [
        "doc"
      ]
    },
    {
      "login": "MichalChromcak",
      "name": "Michal Chromcak",
      "avatar_url": "https://avatars1.githubusercontent.com/u/12393430?v=4",
      "profile": "https://github.com/MichalChromcak",
      "contributions": [
        "code",
        "doc",
        "test",
        "tutorial"
      ]
    },
    {
      "login": "bmurdata",
      "name": "Brian Murphy",
      "avatar_url": "https://avatars2.githubusercontent.com/u/32182553?v=4",
      "profile": "https://bmurphyportfolio.netlify.com/",
      "contributions": [
        "doc"
      ]
    },
    {
      "login": "raishubham1",
      "name": "raishubham1",
      "avatar_url": "https://avatars3.githubusercontent.com/u/29356417?v=4",
      "profile": "https://github.com/raishubham1",
      "contributions": [
        "doc"
      ]
    },
    {
      "login": "ngupta23",
      "name": "Nikhil Gupta",
      "avatar_url": "https://avatars0.githubusercontent.com/u/33585645?v=4",
      "profile": "https://github.com/ngupta23",
      "contributions": [
        "code",
        "bug",
        "doc"
      ]
    },
    {
      "login": "aiwalter",
      "name": "Martin Walter",
      "avatar_url": "https://avatars0.githubusercontent.com/u/29627036?v=4",
      "profile": "https://www.linkedin.com/in/martin-walter-1a33b3114/",
      "contributions": [
        "code",
        "bug",
        "projectManagement",
        "fundingFinding",
        "mentoring",
        "ideas",
        "design",
        "review",
        "doc",
        "talk"
      ]
    },
    {
      "login": "afzal442",
      "name": "Afzal Ansari",
      "avatar_url": "https://avatars0.githubusercontent.com/u/11625672?v=4",
      "profile": "https://github.com/afzal442",
      "contributions": [
        "code",
        "doc"
      ]
    },
    {
      "login": "gracewgao",
      "name": "Grace Gao",
      "avatar_url": "https://avatars0.githubusercontent.com/u/38268331?v=4",
      "profile": "https://www.linkedin.com/in/gracewgao/",
      "contributions": [
        "code",
        "bug"
      ]
    },
    {
      "login": "utsavcoding",
      "name": "Utsav Kumar Tiwari",
      "avatar_url": "https://avatars3.githubusercontent.com/u/55446385?v=4",
      "profile": "https://github.com/utsavcoding",
      "contributions": [
        "code",
        "doc"
      ]
    },
    {
      "login": "tch",
      "name": "Tomasz Chodakowski",
      "avatar_url": "https://avatars3.githubusercontent.com/u/184076?v=4",
      "profile": "https://github.com/tch",
      "contributions": [
        "code",
        "doc",
        "bug"
      ]
    },
    {
      "login": "koralturkk",
      "name": "Kutay Koralturk",
      "avatar_url": "https://avatars2.githubusercontent.com/u/18037789?s=460&v=4",
      "profile": "https://github.com/koralturkk",
      "contributions": [
        "code",
        "bug"
      ]
    },
    {
      "login": "vnmabus",
      "name": "Carlos Ramos Carreño",
      "avatar_url": "https://avatars1.githubusercontent.com/u/2364173?v=4",
      "profile": "https://github.com/vnmabus",
      "contributions": [
        "doc"
      ]
    },
    {
      "login": "lpantano",
      "name": "Lorena Pantano",
      "avatar_url": "https://avatars2.githubusercontent.com/u/1621788?v=4",
      "profile": "http://lpantano.github.io/",
      "contributions": [
        "ideas"
      ]
    },
    {
      "login": "KirstieJane",
      "name": "Kirstie Whitaker",
      "avatar_url": "https://avatars1.githubusercontent.com/u/3626306?v=4",
      "profile": "https://whitakerlab.github.io/",
      "contributions": [
        "ideas",
        "fundingFinding"
      ]
    },
    {
      "login": "juanitorduz",
      "name": "Juan Orduz",
      "avatar_url": "https://avatars1.githubusercontent.com/u/22996444?v=4",
      "profile": "https://juanitorduz.github.io/",
      "contributions": [
        "tutorial",
        "doc"
      ]
    },
    {
      "login": "dhirschfeld",
      "name": "Dave Hirschfeld",
      "avatar_url": "https://avatars1.githubusercontent.com/u/881019?v=4",
      "profile": "https://dhirschfeld.github.io/",
      "contributions": [
        "infra"
      ]
    },
    {
      "login": "xuyxu",
      "name": "Yi-Xuan Xu",
      "avatar_url": "https://avatars2.githubusercontent.com/u/22359569?v=4",
      "profile": "https://github.com/xuyxu",
      "contributions": [
        "code",
        "test",
        "maintenance",
        "doc"
      ]
    },
    {
      "login": "vincent-nich12",
      "name": "vincent-nich12",
      "avatar_url": "https://avatars3.githubusercontent.com/u/36476633?v=4",
      "profile": "https://github.com/vincent-nich12",
      "contributions": [
        "code"
      ]
    },
    {
      "login": "hamzahiqb",
      "name": "hamzahiqb",
      "avatar_url": "https://avatars3.githubusercontent.com/u/10302415?v=4",
      "profile": "https://github.com/hamzahiqb",
      "contributions": [
        "infra"
      ]
    },
    {
      "login": "Hephaest",
      "name": "Miao Cai",
      "avatar_url": "https://avatars2.githubusercontent.com/u/37981444?v=4",
      "profile": "https://github.com/Hephaest",
      "contributions": [
        "bug",
        "code"
      ]
    },
    {
      "login": "RNKuhns",
      "name": "Ryan Kuhns",
      "avatar_url": "https://avatars0.githubusercontent.com/u/26907244?v=4",
      "profile": "https://github.com/rnkuhns",
      "contributions": [
        "code",
        "doc",
        "tutorial",
        "example",
        "ideas",
        "review",
        "test"
      ]
    },
    {
      "login": "pabworks",
      "name": "pabworks",
      "avatar_url": "https://avatars.githubusercontent.com/u/32725127?v=4",
      "profile": "https://github.com/pabworks",
      "contributions": [
        "code",
        "test"
      ]
    },
    {
      "login": "ayan-biswas0412",
      "name": "AYAN BISWAS",
      "avatar_url": "https://avatars.githubusercontent.com/u/52851184?v=4",
      "profile": "https://github.com/ayan-biswas0412",
      "contributions": [
        "code"
      ]
    },
    {
      "login": "Lovkush-A",
      "name": "Lovkush",
      "avatar_url": "https://avatars.githubusercontent.com/u/25344832?v=4",
      "profile": "https://github.com/Lovkush-A",
      "contributions": [
        "code",
        "test",
        "ideas",
        "mentoring",
        "projectManagement"
      ]
    },
    {
      "login": "luiszugasti",
      "name": "Luis Zugasti",
      "avatar_url": "https://avatars.githubusercontent.com/u/11198457?s=460&u=0645b72683e491824aca16db9702f1d3eb990389&v=4",
      "profile": "https://github.com/luiszugasti",
      "contributions": [
        "doc"
      ]
    },
    {
      "login": "kanand77",
      "name": "Kavin Anand",
      "avatar_url": "https://avatars.githubusercontent.com/kanand77",
      "profile": "https://github.com/kanand77",
      "contributions": [
        "doc"
      ]
    },
    {
      "login": "dsherry",
      "name": "Dylan Sherry",
      "avatar_url": "https://avatars.githubusercontent.com/dsherry",
      "profile": "https://github.com/dsherry",
      "contributions": [
        "infra"
      ]
    },
    {
      "login": "kachayev",
      "name": "Oleksii Kachaiev",
      "avatar_url": "https://avatars.githubusercontent.com/u/485647?v=4",
      "profile": "https://github.com/kachayev",
      "contributions": [
        "code",
        "test"
      ]
    },
    {
      "login": "Ifeanyi30",
      "name": "Ifeanyi30",
      "avatar_url": "https://avatars.githubusercontent.com/u/49926145?v=4",
      "profile": "https://github.com/Ifeanyi30",
      "contributions": [
        "code"
      ]
    },
    {
      "login": "jschemm",
      "name": "jschemm",
      "avatar_url": "https://avatars.githubusercontent.com/u/81151346?v=4",
      "profile": "https://github.com/jschemm",
      "contributions": [
        "code"
      ]
    },
    {
      "login": "aaronreidsmith",
      "name": "Aaron Smith",
      "avatar_url": "https://avatars.githubusercontent.com/u/21350310?v=4",
      "profile": "https://github.com/aaronreidsmith",
      "contributions": [
        "code"
      ]
    },
    {
      "login": "ltsaprounis",
      "name": "Leonidas Tsaprounis",
      "avatar_url": "https://avatars.githubusercontent.com/u/64217214?v=4",
      "profile": "https://github.com/ltsaprounis",
      "contributions": [
        "code",
        "bug",
        "mentoring",
        "review"
      ]
    },
    {
      "login": "chernika158",
      "name": "Galina Chernikova",
      "avatar_url": "https://avatars.githubusercontent.com/u/43787741?s=400&v=4",
      "profile": "https://github.com/chernika158",
      "contributions": [
        "code"
      ]
    },
    {
      "login": "GuzalBulatova",
      "name": "Guzal Bulatova",
      "avatar_url": "https://avatars.githubusercontent.com/GuzalBulatova",
      "profile": "https://github.com/GuzalBulatova",
      "contributions": [
        "bug",
        "code",
        "eventOrganizing",
        "mentoring",
        "projectManagement",
        "review",
        "test"
      ]
    },
    {
      "login": "satya-pattnaik",
      "name": "Satya Prakash Pattnaik",
      "avatar_url": "https://avatars.githubusercontent.com/u/22102468?v=4",
      "profile": "https://www.linkedin.com/in/satya-pattnaik-77a430144/",
      "contributions": [
        "doc"
      ]
    },
    {
      "login": "yashlamba",
      "name": "Yash Lamba",
      "avatar_url": "https://avatars.githubusercontent.com/u/44164398?v=4",
      "profile": "https://github.com/yashlamba",
      "contributions": [
        "code"
      ]
    },
    {
      "login": "ckastner",
      "name": "Christian Kastner",
      "avatar_url": "https://avatars.githubusercontent.com/u/15859947?v=4",
      "profile": "https://github.com/ckastner",
      "contributions": [
        "code",
        "bug"
      ]
    },
    {
      "login": "tombh",
      "name": "Thomas Buckley-Houston",
      "avatar_url": "https://avatars.githubusercontent.com/u/160835?s=80&v=4",
      "profile": "https://github.com/tombh",
      "contributions": [
        "bug"
      ]
    },
    {
      "login": "julramos",
      "name": "Juliana",
      "avatar_url": "https://avatars.githubusercontent.com/u/19613567?v=4",
      "profile": "https://www.linkedin.com/in/julianarn/",
      "contributions": [
        "code"
      ]
    },
    {
      "login": "SveaMeyer13",
      "name": "Svea Marie Meyer",
      "avatar_url": "https://avatars.githubusercontent.com/u/46671894?v=4",
      "profile": "https://github.com/SveaMeyer13",
      "contributions": [
        "doc",
        "code"
      ]
    },
    {
      "login": "Flix6x",
      "name": "Felix Claessen",
      "avatar_url": "https://avatars.githubusercontent.com/u/30658763?v=4",
      "profile": "https://github.com/flix6x",
      "contributions": [
        "code",
        "doc",
        "test",
        "bug"
      ]
    },
    {
      "login": "thayeylolu",
      "name": "Taiwo Owoseni",
      "avatar_url": "https://avatars.githubusercontent.com/u/13348874?v=4",
      "profile": "https://thayeylolu.github.io/portfolio/",
      "contributions": [
        "code"
      ]
    },
    {
      "login": "jambo6",
      "name": "James Morrill",
      "avatar_url": "https://https://avatars.githubusercontent.com/jambo6",
      "profile": "https://github.com/jambo6",
      "contributions": [
        "code"
      ]
    },
    {
      "login": "Dbhasin1",
      "name": "Drishti Bhasin ",
      "avatar_url": "https://avatars.githubusercontent.com/u/56479884?v=4",
      "profile": "https://github.com/Dbhasin1",
      "contributions": [
        "code"
      ]
    },
    {
      "login": "Yard1",
      "name": "Antoni Baum",
      "avatar_url": "https://avatars.githubusercontent.com/u/10364161?v=4",
      "profile": "https://www.linkedin.com/in/yard1/",
      "contributions": [
        "code"
      ]
    },
    {
      "login": "ltoniazzi",
      "name": "Lorenzo Toniazzi",
      "avatar_url": "https://avatars.githubusercontent.com/u/61414566",
      "profile": "https://github.com/ltoniazzi",
      "contributions": [
        "code"
      ]
    },
    {
      "login": "freddyaboulton",
      "name": "Freddy A Boulton",
      "avatar_url": "https://avatars.githubusercontent.com/u/41651716?v=4",
      "profile": "https://github.com/freddyaboulton",
      "contributions": [
        "infra",
        "test"
      ]
    },
    {
      "login": "Riyabelle25",
      "name": "Riya Elizabeth John",
      "avatar_url": "https://avatars.githubusercontent.com/u/55790848?v=4",
      "profile": "https://github.com/Riyabelle25",
      "contributions": [
        "code",
        "test",
        "doc"
      ]
    },
    {
      "login": "chrisholder",
      "name": "chrisholder",
      "avatar_url": "https://avatars.githubusercontent.com/u/4674372?v=4",
      "profile": "https://github.com/chrisholder",
      "contributions": [
        "code",
        "test",
        "doc",
        "design",
        "example"
      ]
    },
    {
      "login": "moradabaz",
      "name": "Morad :)",
      "avatar_url": "https://avatars.githubusercontent.com/u/29915156?v=4",
      "profile": "https://moradisten.github.io/",
      "contributions": [
        "code",
        "test",
        "doc"
      ]
    },
    {
      "login": "bilal-196",
      "name": "Ahmed Bilal",
      "avatar_url": "https://avatars.githubusercontent.com/u/74570044?v=4",
      "profile": "https://github.com/bilal-196",
      "contributions": [
        "doc"
      ]
    },
    {
      "login": "victordremov",
      "name": "Viktor Dremov",
      "avatar_url": "https://avatars.githubusercontent.com/u/32140716",
      "profile": "https://github.com/victordremov",
      "contributions": [
        "code"
      ]
    },
    {
      "login": "corvusrabus",
      "name": "Corvin Paul",
      "avatar_url": "https://lh3.googleusercontent.com/zMvwkuxyIsRN1I0-HLojbcbbHaERXa-b9eztZ23z_C2m7cXdMiU4z36ekS5-cgBmikPhZA=w1280",
      "profile": "https://sites.google.com/view/corvinpaul/",
      "contributions": [
        "doc"
      ]
    },
    {
      "login": "xloem",
      "name": "patiently pending world peace",
      "profile": "https://github.com/xloem",
      "contributions": [
        "code"
      ]
    },
    {
      "login": "AreloTanoh",
      "name": "Arelo Tanoh",
      "avatar_url": "https://avatars.githubusercontent.com/AreloTanoh",
      "profile": "https://github.com/AreloTanoh",
      "contributions": [
        "doc"
      ]
    },
    {
      "login": "pul95",
      "name": "Pulkit Verma",
      "avatar_url": "https://avatars.githubusercontent.com/pul95",
      "profile": "https://github.com/pul95",
      "contributions": [
        "doc"
      ]
    },
    {
      "login": "IlyasMoutawwakil",
      "name": "Ilyas Moutawwakil",
      "avatar_url": "https://avatars.githubusercontent.com/IlyasMoutawwakil",
      "profile": "https://github.com/IlyasMoutawwakil",
      "contributions": [
        "code",
        "doc"
      ]
    },
    {
      "login": "mathco-wf",
      "name": "TheMathcompay Widget Factory Team",
      "avatar_url": "https://avatars.githubusercontent.com/mathco-wf",
      "profile": "https://github.com/mathco-wf",
      "contributions": [
        "doc"
      ]
    },
    {
      "login": "BINAYKUMAR943",
      "name": "Binay Kumar",
      "avatar_url": "https://avatars.githubusercontent.com/u/38756834?v=4",
      "profile": "https://github.com/BINAYKUMAR943",
      "contributions": [
        "code",
        "doc",
        "test"
      ]
    },
    {
      "login": "ronnie-llamado",
      "name": "Ronnie Llamado",
      "avatar_url": "https://avatars.githubusercontent.com/ronnie-llamado",
      "profile": "https://github.com/ronnie-llamado",
      "contributions": [
        "doc"
      ]
    },
    {
      "login": "bobbys-dev",
      "name": "bobbys",
      "avatar_url": "https://avatars.githubusercontent.com/bobbys-dev",
      "profile": "https://github.com/bobbys-dev",
      "contributions": [
        "code"
      ]
    },
    {
      "login": "yairbeer",
      "name": "Yair Beer",
      "avatar_url": "https://avatars.githubusercontent.com/yairbeer",
      "profile": "https://github.com/yairbeer",
      "contributions": [
        "code"
      ]
    },
    {
      "login": "boukepostma",
      "name": "Bouke Postma",
      "avatar_url": "https://avatars.githubusercontent.com/boukepostma",
      "profile": "https://github.com/boukepostma",
      "contributions": [
        "code",
        "bug",
        "ideas"
      ]
    },
    {
      "login": "Aparna-Sakshi",
      "name": "Aparna Sakshi",
      "avatar_url": "https://avatars.githubusercontent.com/u/44149689?v=4",
      "profile": "https://aparna-sakshi.github.io/",
      "contributions": [
        "code"
      ]
    },
    {
      "login": "eyalshafran",
      "name": "Eyal Shafran",
      "avatar_url": "https://avatars.githubusercontent.com/u/16999574?v=4",
      "profile": "https://github.com/eyalshafran",
      "contributions": [
        "code"
      ]
    },
    {
      "login": "tensorflow-as-tf",
      "name": "tensorflow-as-tf",
      "avatar_url": "https://avatars.githubusercontent.com/u/51345718?v=4",
      "profile": "https://github.com/tensorflow-as-tf",
      "contributions": [
        "code"
      ]
    },
    {
      "login": "justinshenk",
      "name": "Justin Shenk",
      "avatar_url": "https://avatars.githubusercontent.com/u/10270308?v=4",
      "profile": "https://www.justinshenk.com/",
      "contributions": [
        "doc"
      ]
    },
    {
      "login": "kejsitake",
      "name": "Kejsi Take",
      "avatar_url": "https://avatars.githubusercontent.com/u/23707808?v=4",
      "profile": "https://kejsitake.com/",
      "contributions": [
        "code"
      ]
    },
    {
      "login": "myprogrammerpersonality",
      "name": "Ali Yazdizadeh",
      "avatar_url": "https://avatars.githubusercontent.com/u/49058167?v=4",
      "profile": "https://github.com/myprogrammerpersonality",
      "contributions": [
        "doc"
      ]
    },
    {
      "login": "RavenRudi",
      "name": "RavenRudi",
      "avatar_url": "https://avatars.githubusercontent.com/u/46402968?v=4",
      "profile": "https://github.com/RavenRudi",
      "contributions": [
        "code"
      ]
    },
    {
      "login": "danbartl",
      "name": "danbartl",
      "avatar_url": "https://avatars.githubusercontent.com/u/19947407?v=4",
      "profile": "https://github.com/danbartl",
      "contributions": [
        "bug",
        "code",
        "review",
        "talk",
        "test",
        "tutorial",
        "video"
      ]
    },
    {
      "login": "xiaobenbenecho",
      "name": "xiaobenbenecho",
      "avatar_url": "https://avatars.githubusercontent.com/u/17461849?v=4",
      "profile": "https://github.com/xiaobenbenecho",
      "contributions": [
        "code"
      ]
    },
    {
      "login": "OliverMatthews",
      "name": "Oliver Matthews",
      "avatar_url": "https://avatars.githubusercontent.com/u/31141490?v=4",
      "profile": "https://github.com/olivermatthews",
      "contributions": [
        "code"
      ]
    },
    {
      "login": "Carlosbogo",
      "name": "Carlos Borrajo",
      "avatar_url": "https://avatars.githubusercontent.com/u/84228424?v=4",
      "profile": "https://github.com/Carlosbogo",
      "contributions": [
        "code",
        "doc"
      ]
    },
    {
      "login": "fstinner",
      "name": "Florian Stinner",
      "avatar_url": "https://avatars.githubusercontent.com/u/11679462?v=4",
      "profile": "https://github.com/fstinner",
      "contributions": [
        "code",
        "test"
      ]
    },
    {
      "login": "ChangWeiTan",
      "name": "Chang Wei Tan",
      "avatar_url": "https://avatars.githubusercontent.com/u/570744?v=4",
      "profile": "https://github.com/ChangWeiTan",
      "contributions": [
        "code"
      ]
    },
    {
      "login": "lmmentel",
      "name": "Lukasz Mentel",
      "avatar_url": "https://avatars.githubusercontent.com/u/8989838?v=4",
      "profile": "https://github.com/lmmentel",
      "contributions": [
        "code",
        "doc",
        "infra",
        "test",
        "bug",
        "maintenance",
        "mentoring"
      ]
    },
    {
      "login": "AngelPone",
      "name": "Bohan Zhang",
      "avatar_url": "https://avatars.githubusercontent.com/u/32930283?v=4",
      "profile": "https://angelpone.github.io/",
      "contributions": [
        "code"
      ]
    },
    {
      "login": "rakshitha123",
      "name": "Rakshitha Godahewa",
      "avatar_url": "https://avatars.githubusercontent.com/u/7654679?v=4",
      "profile": "https://github.com/rakshitha123",
      "contributions": [
        "code",
        "doc"
      ]
    },
    {
      "login": "marcio55afr",
      "name": "Márcio A. Freitas Jr",
      "avatar_url": "https://avatars.githubusercontent.com/u/42646282?v=4",
      "profile": "https://github.com/marcio55afr",
      "contributions": [
        "doc"
      ]
    },
    {
      "login": "MrPr3ntice",
      "name": "Philipp Kortmann",
      "avatar_url": "https://avatars.githubusercontent.com/u/20466981?v=4",
      "profile": "https://www.imes.uni-hannover.de/de/institut/team/m-sc-karl-philipp-kortmann/",
      "contributions": [
        "code",
        "doc"
      ]
    },
    {
      "login": "ishannangia001",
      "name": "Ishan Nangia",
      "avatar_url": "https://avatars.githubusercontent.com/u/29480389?v=4",
      "profile": "https://github.com/ishannangia001",
      "contributions": [
        "ideas"
      ]
    },
    {
      "login": "khrapovs",
      "name": "Stanislav Khrapov",
      "avatar_url": "https://avatars.githubusercontent.com/u/3774663?v=4",
      "profile": "https://github.com/khrapovs",
      "contributions": [
        "code"
      ]
    },
    {
      "login": "Saransh-cpp",
      "name": "Saransh Chopra",
      "avatar_url": "https://avatars.githubusercontent.com/u/74055102?v=4",
      "profile": "https://github.com/Saransh-cpp",
      "contributions": [
        "doc",
        "infra"
      ]
    },
    {
      "login": "RishiKumarRay",
      "name": "Rishi Kumar Ray",
      "avatar_url": "https://avatars.githubusercontent.com/u/87641376?v=4",
      "profile": "https://github.com/RishiKumarRay",
      "contributions": [
        "infra"
      ]
    },
    {
      "login": "cdahlin",
      "name": "Christopher Dahlin",
      "avatar_url": "https://avatars.githubusercontent.com/u/1567780?v=4",
      "profile": "https://github.com/cdahlin",
      "contributions": [
        "code"
      ]
    },
    {
      "login": "iljamaurer",
      "name": "Ilja Maurer",
      "avatar_url": "https://avatars.githubusercontent.com/u/45882103?v=4",
      "profile": "https://github.com/iljamaurer",
      "contributions": [
        "code"
      ]
    },
    {
      "login": "FedericoGarza",
      "name": "Federico Garza",
      "avatar_url": "https://avatars.githubusercontent.com/u/10517170?v=4",
      "profile": "https://github.com/FedericoGarza",
      "contributions": [
        "code",
        "example"
      ]
    },
    {
      "login": "TNTran92",
      "name": "TNTran92",
      "avatar_url": "https://avatars.githubusercontent.com/u/55965636?v=4",
      "profile": "https://github.com/TNTran92",
      "contributions": [
        "code"
      ]
    },
    {
      "login": "niekvanderlaan",
      "name": "Niek van der Laan",
      "avatar_url": "https://avatars.githubusercontent.com/u/9962825?v=4",
      "profile": "https://github.com/niekvanderlaan",
      "contributions": [
        "code"
      ]
    },
    {
      "login": "bethrice44",
      "name": "bethrice44",
      "avatar_url": "https://avatars.githubusercontent.com/u/11226988?v=4",
      "profile": "https://github.com/bethrice44",
      "contributions": [
        "bug",
        "code",
        "review",
        "test"
      ]
    },
    {
      "login": "keepersas",
      "name": "Aleksandr Grekov",
      "avatar_url": "https://avatars.githubusercontent.com/u/44262176?v=4",
      "profile": "https://github.com/keepersas",
      "contributions": [
        "doc"
      ]
    },
    {
      "login": "ZiyaoWei",
      "name": "Ziyao Wei",
      "avatar_url": "https://avatars.githubusercontent.com/u/940823?v=4",
      "profile": "https://github.com/ZiyaoWei",
      "contributions": [
        "code"
      ]
    },
    {
      "login": "dougollerenshaw",
      "name": "Doug Ollerenshaw",
      "avatar_url": "https://avatars.githubusercontent.com/u/19944442?v=4",
      "profile": "https://github.com/dougollerenshaw",
      "contributions": [
        "doc"
      ]
    },
    {
      "login": "AurumnPegasus",
      "name": "Shivansh Subramanian",
      "avatar_url": "https://avatars.githubusercontent.com/u/54315149?v=4",
      "profile": "https://github.com/AurumnPegasus",
      "contributions": [
        "doc",
        "code"
      ]
    },
    {
      "login": "NoaBenAmi",
      "name": "Noa Ben Ami",
      "avatar_url": "https://avatars.githubusercontent.com/u/37590002?v=4",
      "profile": "https://github.com/NoaBenAmi",
      "contributions": [
        "code",
        "test",
        "doc"
      ]
    },
    {
      "login": "lielleravid",
      "name": "Lielle Ravid",
      "avatar_url": "https://avatars.githubusercontent.com/u/37774194?v=4",
      "profile": "https://github.com/lielleravid",
      "contributions": [
        "code",
        "doc"
      ]
    },
    {
      "login": "ciaran-g",
      "name": "Ciaran Gilbert",
      "avatar_url": "https://avatars.githubusercontent.com/u/41995662?v=4",
      "profile": "https://github.com/ciaran-g",
      "contributions": [
        "bug",
        "code",
        "doc",
        "test",
        "ideas"
      ]
    },
    {
      "login": "mariamjabara",
      "name": "Mariam Jabara",
      "profile": "https://github.com/mariamjabara",
      "contributions": [
        "code"
      ]
    },
    {
      "login": "lbventura",
      "name": "Luis Ventura",
      "avatar_url": "https://avatars.githubusercontent.com/u/68004282?s=96&v=4",
      "profile": "https://github.com/lbventura",
      "contributions": [
        "code"
      ]
    },
    {
      "login": "Ris-Bali",
      "name": "Rishabh Bali",
      "avatar_url": "https://avatars.githubusercontent.com/u/81592570?v=4",
      "profile": "https://github.com/Ris-Bali",
      "contributions": [
        "code"
      ]
    },
    {
      "login": "shchur",
      "name": "Oleksandr Shchur",
      "avatar_url": "https://avatars.githubusercontent.com/u/6944857?v=4",
      "profile": "https://github.com/shchur",
      "contributions": [
        "bug",
        "code"
      ]
    },
    {
      "login": "jelc53",
      "name": "Julian Cooper",
      "profile": "https://github.com/jelc53",
      "contributions": [
        "code",
        "ideas"
      ]
    },
    {
      "login": "benheid",
      "name": "Benedikt Heidrich",
      "profile": "https://github.com/benheid",
      "contributions": [
        "code"
      ]
    },
    {
      "login": "AnH0ang",
      "name": "An Hoang",
      "profile": "https://github.com/AnH0ang",
      "contributions": [
        "bug",
        "code"
      ]
    },
    {
      "login": "haskarb",
      "name": "Bhaskar Dhariyal",
      "avatar_url": "https://avatars.githubusercontent.com/u/20501023?v=4",
      "profile": "https://haskarb.github.io/",
      "contributions": [
        "code",
        "test"
      ]
    },
    {
      "login": "kcc-lion",
      "name": "Kai Lion",
      "profile": "https://github.com/kcc-lion",
      "contributions": [
        "code",
        "test",
        "doc"
      ]
    },
    {
      "login": "bugslayer-332",
      "name": "Arepalli Yashwanth Reddy",
      "profile": "https://github.com/bugslayer-332",
      "contributions": [
        "code",
        "bug",
        "doc"
      ]
    },
    {
      "login": "shagn",
      "name": "Sebastian Hagn",
      "avatar_url": "https://avatars.githubusercontent.com/u/16029092?v=4",
      "profile": "https://github.com/shagn",
      "contributions": [
        "doc"
      ]
    },
    {
      "login": "jasmineliaw",
      "name": "Jasmine Liaw",
      "profile": "https://github.com/jasmineliaw",
      "contributions": [
        "code"
      ]
    },
    {
      "login": "topher-lo",
      "name": "Christopher Lo",
      "profile": "https://github.com/topher-lo",
      "contributions": [
        "code",
        "ideas"
      ]
    },
    {
      "login": "arampuria19",
      "name": "Akshat Rampuria",
      "profile": "https://github.com/arampuria19",
      "contributions": [
        "doc"
      ]
    },
    {
      "login": "chillerobscuro",
      "name": "Logan Duffy",
      "avatar_url": "https://avatars.githubusercontent.com/u/5232872?v=4",
      "profile": "https://github.com/chillerobscuro",
      "contributions": [
        "code",
        "doc",
        "test",
        "bug",
        "ideas"
      ]
    },
    {
      "login": "michaelfeil",
      "name": "Michael Feil",
      "avatar_url": "https://avatars.githubusercontent.com/u/63565275?v=4",
      "profile": "michaelfeil.eu",
      "contributions": [
        "code",
        "test",
        "ideas"
      ]
    },
    {
      "login": "KishManani",
      "name": "Kishan Manani",
      "avatar_url": "https://avatars.githubusercontent.com/u/30973056?v=4",
      "profile": "https://github.com/kishmanani",
      "contributions": [
        "code",
        "doc",
        "test",
        "bug",
        "ideas"
      ]
    },
    {
      "login": "jorenham",
      "name": "Joren Hammudoglu",
      "profile": "https://github.com/jorenham",
      "contributions": [
        "infra"
      ]
    },
    {
      "login": "wolph",
      "name": "Rick van Hattem",
      "profile": "https://github.com/wolph",
      "contributions": [
        "infra"
      ]
    },
    {
      "login": "templierw",
      "name": "William Templier",
      "avatar_url": "https://github.com/templierw.png",
      "profile": "https://www.linkedin.com/in/templierw/",
      "contributions": [
        "doc"
      ]
    },
    {
      "login": "badrmarani",
      "name": "Badr-Eddine Marani",
      "avatar_url": "https://avatars.githubusercontent.com/badrmarani",
      "profile": "https://github.com/badrmarani",
      "contributions": [
        "code"
      ]
    },
    {
      "login": "adoherty21",
      "name": "adoherty21",
      "avatar_url": "https://avatars.githubusercontent.com/u/52799751?s=400&v=4",
      "profile": "https://github.com/adoherty21",
      "contributions": [
        "bug"
      ]
    },
    {
      "login": "jnrusson1",
      "name": "Jack Russon",
      "avatar_url": "https://avatars.githubusercontent.com/u/51986332?v=4",
      "profile": "https://github.com/jnrusson1",
      "contributions": [
        "code"
      ]
    },
    {
      "login": "solen0id",
      "name": "Max Patzelt",
      "avatar_url": "https://avatars.githubusercontent.com/u/20767606?v=4",
      "profile": "https://github.com/solen0id",
      "contributions": [
        "code"
      ]
    },
    {
      "login": "benjaminbluhm",
      "name": "Benjamin Bluhm",
      "profile": "https://github.com/benjaminbluhm",
      "contributions": [
        "code",
        "doc",
        "example"
      ]
    },
    {
      "login": "VyomkeshVyas",
      "name": "Vyomkesh Vyas",
      "profile": "https://github.com/VyomkeshVyas",
      "contributions": [
        "code",
        "doc",
        "example",
        "test"
      ]
    },
    {
      "login": "xxl4tomxu98",
      "name": "Tom Xu",
      "avatar_url": "https://avatars.githubusercontent.com/u/62292177?s=40&v=4",
      "profile": "https://github.com/xxl4tomxu98",
      "contributions": [
        "code",
        "doc"
      ]
    },
    {
      "login": "nshahpazov",
      "name": "Nikola Shahpazov",
      "avatar_url": "https://avatars.githubusercontent.com/nshahpazov",
      "profile": "https://www.linkedin.com/in/nshahpazov/",
      "contributions": [
        "doc"
      ]
    },
    {
      "login": "dainelli98",
      "name": "Daniel Martín Martínez",
      "avatar_url": "https://avatars.githubusercontent.com/dainelli98",
      "profile": "https://www.linkedin.com/in/daniel-martin-martinez",
      "contributions": [
        "doc",
        "bug"
      ]
    },
    {
      "login": "nilesh05apr",
      "name": "Nilesh Kumar",
      "avatar_url": "https://avatars.githubusercontent.com/u/65773314?v=4",
      "profile": "https://github.com/nilesh05apr",
      "contributions": [
        "code"
      ]
    },
    {
      "login": "JonathanBechtel",
      "name": "JonathanBechtel",
      "avatar_url": "https://avatars.githubusercontent.com/u/481696?v=4",
      "profile": "https://github.com/JonathanBechtel",
      "contributions": [
        "code",
        "ideas",
        "test"
      ]
    },
    {
      "login": "arnavrneo",
      "name": "Arnav",
      "avatar_url": "https://avatars.githubusercontent.com/u/48650781?v=4",
      "profile": "https://github.com/arnavrneo",
      "contributions": [
        "code"
      ]
    },
    {
      "login": "erjieyong",
      "name": "Er Jie Yong",
      "avatar_url": "https://avatars.githubusercontent.com/u/109052378?v=4",
      "profile": "https://www.linkedin.com/in/erjieyong",
      "contributions": [
        "bug",
        "code"
      ]
    },
    {
      "login": "mateuja",
      "name": "Jaume Mateu",
      "avatar_url": "https://avatars.githubusercontent.com/mateuja",
      "profile": "https://github.com/mateuja",
      "contributions": [
        "code"
      ]
    },
    {
      "login": "aaronrmm",
      "name": "Aaron Margolese-Malin",
      "avatar_url": "https://avatars.githubusercontent.com/u/1742879?v=4",
      "profile": "https://github.com/aaronrmm",
      "contributions": [
        "bug"
      ]
    },
    {
      "login": "klam-data",
      "name": "Kevin Lam",
      "avatar_url": "https://avatars.githubusercontent.com/u/114420932?s=400&v=4",
      "profile": "https://www.linkedin.com/in/kevinlam2",
      "contributions": [
        "code",
        "example",
        "test"
      ]
    },
    {
      "login": "mgorlin",
      "name": "Margaret Gorlin",
      "avatar_url": "",
      "profile": "https://www.linkedin.com/in/margaret-gorlin/",
      "contributions": [
        "code",
        "example",
        "test"
      ]
    },
    {
      "login": "pyyim",
      "name": "Paul Yim",
      "avatar_url": "https://avatars.githubusercontent.com/pyyim",
      "profile": "https://www.linkedin.com/in/paulyim97/",
      "contributions": [
        "code",
        "example",
        "test"
      ]
    },
    {
      "login": "snnbotchway",
      "name": "Solomon Botchway",
      "avatar_url": "https://avatars.githubusercontent.com/u/62394255?v=4",
      "profile": "https://www.linkedin.com/in/solomon-botchway-a1383821b/",
      "contributions": [
        "maintenance"
      ]
    },
    {
      "login": "hoesler",
      "name": "Christoph Hösler",
      "avatar_url": "https://avatars.githubusercontent.com/u/1052770?v=4",
      "profile": "https://www.linkedin.com/in/hoesler/",
      "contributions": [
        "code"
      ]
    },
    {
      "login": "pranavvp16",
      "name": "Pranav Prajapati",
      "avatar_url": "https://avatars.githubusercontent.com/u/94780581?v=4",
      "profile": "https://www.linkedin.com/in/pranav-prajapati-a5b413226/",
      "contributions": [
        "code",
        "test"
      ]
    },
    {
      "login": "romanlutz",
      "name": "Roman Lutz",
      "avatar_url": "https://avatars.githubusercontent.com/u/10245648?v=4",
      "profile": "https://www.linkedin.com/in/romanlutz/",
      "contributions":[
        "doc"
      ]
    },
    {
      "login": "DBCerigo",
      "name": "Daniel Burkhardt Cerigo",
      "avatar_url": "https://avatars.githubusercontent.com/u/8318425?v=4",
      "profile": "https://github.com/DBCerigo",
      "contributions": [
        "code"
      ]
    },
    {
      "login": "alex-hh",
      "name": "Alex Hawkins-Hooker",
      "avatar_url": "https://avatars.githubusercontent.com/u/5719745?v=4",
      "profile": "https://github.com/alex-hh",
      "contributions": [
        "code"
      ]
    },
    {
      "login": "ali-tny",
      "name": "Ali Teeney",
      "avatar_url": "https://avatars.githubusercontent.com/u/26010073?v=4",
      "profile": "https://github.com/ali-tny",
      "contributions": [
        "code"
      ]
<<<<<<< HEAD
    }
=======
    },
    {
      "login": "ShivamPathak99",
      "name": "Shivam Pathak",
      "avatar_url": "https://avatars.githubusercontent.com/u/98941325?s=400&v=4",
      "profile": "https://github.com/ShivamPathak99",
      "contributions": [
        "doc"
      ]
    },
    {
      "login": "SamiAlavi",
      "name": "Sami Alavi",
      "avatar_url": "https://avatars.githubusercontent.com/u/32700289?v=4",
      "profile": "https://github.com/SamiAlavi",
      "contributions": [
        "code",
        "maintenance"
      ]
    },
    {
      "login": "yarnabrina",
      "name": "Anirban Ray",
      "avatar_url": "https://avatars.githubusercontent.com/u/39331844?v=4",
      "profile": "https://github.com/yarnabrina/",
      "contributions": [
        "bug",
        "code",
        "test"
      ]
    },
    {
      "login": "dashapetr",
      "name": "Darya Petrashka",
      "avatar_url": "https://avatars.githubusercontent.com/u/54349415?v=4",
      "profile": "https://github.com/dashapetr",
      "contributions": [
        "doc"
      ]
    },
    {
      "login": "marrov",
      "name": "Marc Rovira",
      "avatar_url": "https://avatars.githubusercontent.com/u/54272586?v=4",
      "profile": "https://github.com/marrov",
      "contributions": [
        "doc"
      ]
    }    
>>>>>>> 81eb25d5
  ]
}<|MERGE_RESOLUTION|>--- conflicted
+++ resolved
@@ -2117,9 +2117,6 @@
       "contributions": [
         "code"
       ]
-<<<<<<< HEAD
-    }
-=======
     },
     {
       "login": "ShivamPathak99",
@@ -2168,7 +2165,6 @@
       "contributions": [
         "doc"
       ]
-    }    
->>>>>>> 81eb25d5
+    }
   ]
 }