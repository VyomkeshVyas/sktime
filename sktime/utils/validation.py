'''
validation utilities for sktime
'''
# build on top of sklearn
from sklearn.utils.validation import check_X_y


def check_ts_X_y(X, y):
    '''
    use preexisting ones with bypass (temporarily)
    '''
<<<<<<< HEAD
    # TODO: add proper checks (e.g. check if input stuff is xpandas)
    return check_X_y(X, y, dtype=None, ensure_2d=False)


def check_equal_index(X):
    """
    Check if all series in the same column have the same index.
    """
    n_rows, n_cols = X.shape
    indexes = []
    for c in range(n_cols):
        first_index = X.iloc[0, c].index
        for i in range(1, n_rows):
            if not first_index.equals(X.iloc[i, c].index):
                raise ValueError(f'Found time series with unequal index in column {c}. '
                                 'Input time-series must have the same index.')
        indexes.append(first_index)
    return indexes
=======
    # TODO: add proper checks (e.g. check if input stuff is pandas full of objects)
    # currently it checks neither the data nor the datatype
    # return check_X_y(X, y, dtype=None, ensure_2d=False)
    return X, y

def check_ts_array(X):
    '''
    use preexisting ones with bypass (temporarily)
    '''
    # TODO: add proper checks (e.g. check if input stuff is pandas full of objects)
    # currently it checks neither the data nor the datatype
    # return check_array(X, dtype=None, ensure_2d=False)
    return X
>>>>>>> b576b1bb
<|MERGE_RESOLUTION|>--- conflicted
+++ resolved
@@ -9,9 +9,20 @@
     '''
     use preexisting ones with bypass (temporarily)
     '''
-<<<<<<< HEAD
-    # TODO: add proper checks (e.g. check if input stuff is xpandas)
-    return check_X_y(X, y, dtype=None, ensure_2d=False)
+    # TODO: add proper checks (e.g. check if input stuff is pandas full of objects)
+    # currently it checks neither the data nor the datatype
+    # return check_X_y(X, y, dtype=None, ensure_2d=False)
+    return X, y
+
+
+def check_ts_array(X):
+    '''
+    use preexisting ones with bypass (temporarily)
+    '''
+    # TODO: add proper checks (e.g. check if input stuff is pandas full of objects)
+    # currently it checks neither the data nor the datatype
+    # return check_array(X, dtype=None, ensure_2d=False)
+    return X
 
 
 def check_equal_index(X):
@@ -27,19 +38,4 @@
                 raise ValueError(f'Found time series with unequal index in column {c}. '
                                  'Input time-series must have the same index.')
         indexes.append(first_index)
-    return indexes
-=======
-    # TODO: add proper checks (e.g. check if input stuff is pandas full of objects)
-    # currently it checks neither the data nor the datatype
-    # return check_X_y(X, y, dtype=None, ensure_2d=False)
-    return X, y
-
-def check_ts_array(X):
-    '''
-    use preexisting ones with bypass (temporarily)
-    '''
-    # TODO: add proper checks (e.g. check if input stuff is pandas full of objects)
-    # currently it checks neither the data nor the datatype
-    # return check_array(X, dtype=None, ensure_2d=False)
-    return X
->>>>>>> b576b1bb
+    return indexes