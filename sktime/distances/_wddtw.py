--- conflicted
+++ resolved
@@ -21,14 +21,9 @@
 class _WddtwDistance(NumbaDistance):
     """Weighted derivative dynamic time warping (wddtw) distance between two series.
 
-<<<<<<< HEAD
-    Takes the first order difference of each series, then applies weighted dynamic
-    time warping (see _WdtwDistance).
-=======
     Takes the first order derivative, then applies _weighted_cost_matrix to find WDTW
     distance.
 
->>>>>>> 667ce45c
     """
 
     def _distance_factory(
